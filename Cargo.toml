--- conflicted
+++ resolved
@@ -15,18 +15,11 @@
 ]
 
 [dependencies]
-<<<<<<< HEAD
-clap = "*"
-handlebars = "*"
-rustc-serialize = "*"
-pulldown-cmark = "*"
-crossbeam = "^0.1.5"
-=======
 clap = "~1.5.3"
 handlebars = "~0.12.0"
 rustc-serialize = "~0.3.16"
 pulldown-cmark = "~0.0.3"
->>>>>>> 71213f40
+
 
 # Watch feature
 [dependencies.notify]
@@ -35,6 +28,10 @@
 
 [dependencies.time]
 time = "^0.1.33"
+optional = true
+
+[dependencies.crossbeam]
+time = "^0.2.0"
 optional = true
 
 # Tests
@@ -47,7 +44,7 @@
 debug = []
 output = []
 regenerate-css = []
-watch = ["notify", "time"]
+watch = ["notify", "time", "crossbeam"]
 
 [[bin]]
 doc = false
