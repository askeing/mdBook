--- conflicted
+++ resolved
@@ -162,12 +162,7 @@
 
         try!(self.init());
 
-<<<<<<< HEAD
-        // Clean output directory
-        try!(utils::fs::remove_dir_content(&self.config.get_dest()));
-=======
         // TODO: Clean output directory for all renderers
->>>>>>> c70ffd7a
 
         try!(self.renderer.render(&self));
 
@@ -234,7 +229,7 @@
         if let Err(e) = self.config.read_config(&root) {
             output!("Error: could not read config\n   {:?}", e);
         };
-        
+
         self
     }
 
@@ -296,25 +291,9 @@
         Ok(())
     }
 
-<<<<<<< HEAD
-    pub fn set_dest(mut self, dest: &Path) -> Self {
-
-        // Handle absolute and relative paths
-        match dest.is_absolute() {
-            true => {
-                self.config.set_dest(dest);
-            },
-            false => {
-                let dest = self.config.get_root().join(dest).to_owned();
-                self.config.set_dest(&dest);
-            },
-        }
-
-        self
-=======
+
     pub fn config(&self) -> &Config {
         &self.config
->>>>>>> c70ffd7a
     }
 
     pub fn set_source(mut self, src: &Path) -> Self {
@@ -322,19 +301,11 @@
         // Handle absolute and relative paths
         match src.is_absolute() {
             true => {
-<<<<<<< HEAD
-                self.config.set_src(src);
-            },
-            false => {
-                let src = self.config.get_root().join(src).to_owned();
-                self.config.set_src(&src);
-=======
                 self.config.set_source(src);
             },
             false => {
                 let src = self.config.root().join(src).to_owned();
                 self.config.set_source(&src);
->>>>>>> c70ffd7a
             },
         }
 
