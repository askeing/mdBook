--- conflicted
+++ resolved
@@ -55,11 +55,7 @@
 
         // Check if dest directory exists
         debug!("[*]: Check if destination directory exists");
-<<<<<<< HEAD
-        if let Err(_) = fs::create_dir_all(book.get_dest()) {
-=======
         if let Err(_) = fs::create_dir_all(dest.clone()) {
->>>>>>> c70ffd7a
             return Err(Box::new(io::Error::new(io::ErrorKind::Other,
                                                "Unexpected error when constructing destination path")));
         }
@@ -117,17 +113,11 @@
 
                         debug!("[*]: Create file {:?}", &book.get_dest().join(&ch.path).with_extension("html"));
                         // Write to file
-<<<<<<< HEAD
-                        let mut file = try!(utils::fs::create_file(&book.get_dest()
-                                                                        .join(&ch.path)
-                                                                        .with_extension("html")));
-                        output!("[*] Creating {:?} ✓", &book.get_dest().join(&ch.path).with_extension("html"));
-=======
+
                         let mut file = try!(utils::fs::create_file(&dest.clone().join(&ch.path)
                                                                        .with_extension("html")));
 
                         output!("[*] Creating {:?} ✓", dest.join(&ch.path).with_extension("html"));
->>>>>>> c70ffd7a
 
                         try!(file.write_all(&rendered.into_bytes()));
 
@@ -137,11 +127,7 @@
 
                             let mut index_file = try!(File::create(dest.join("index.html")));
                             let mut content = String::new();
-<<<<<<< HEAD
-                            let _source = try!(File::open(book.get_dest().join(&ch.path.with_extension("html"))))
-=======
                             let _source = try!(File::open(dest.join(&ch.path.with_extension("html"))))
->>>>>>> c70ffd7a
                                               .read_to_string(&mut content);
 
                             // This could cause a problem when someone displays code containing <base href=...>
@@ -154,11 +140,8 @@
                             try!(index_file.write_all(content.as_bytes()));
 
                             output!("[*] Creating index.html from {:?} ✓",
-<<<<<<< HEAD
-                                    book.get_dest().join(&ch.path.with_extension("html")));
-=======
                                     dest.join(&ch.path.with_extension("html")));
->>>>>>> c70ffd7a
+
                             index = false;
                         }
                     }
@@ -184,11 +167,8 @@
         // Rendere the handlebars template with the data
         debug!("[*]: Render template");
         let rendered = try!(handlebars.render("index", &data));
-<<<<<<< HEAD
-        let mut file = try!(utils::fs::create_file(&book.get_dest().join("print").with_extension("html")));
-=======
         let mut file = try!(utils::fs::create_file(&dest.join("print").with_extension("html")));
->>>>>>> c70ffd7a
+
         try!(file.write_all(&rendered.into_bytes()));
         output!("[*] Creating print.html ✓");
 
@@ -196,11 +176,7 @@
 
         debug!("[*] Copy static files");
         // JavaScript
-<<<<<<< HEAD
-        let mut js_file = if let Ok(f) = File::create(book.get_dest().join("book.js")) {
-=======
         let mut js_file = if let Ok(f) = File::create(dest.join("book.js")) {
->>>>>>> c70ffd7a
             f
         } else {
             return Err(Box::new(io::Error::new(io::ErrorKind::Other, "Could not create book.js")));
@@ -208,11 +184,7 @@
         try!(js_file.write_all(&theme.js));
 
         // Css
-<<<<<<< HEAD
-        let mut css_file = if let Ok(f) = File::create(book.get_dest().join("book.css")) {
-=======
         let mut css_file = if let Ok(f) = File::create(dest.join("book.css")) {
->>>>>>> c70ffd7a
             f
         } else {
             return Err(Box::new(io::Error::new(io::ErrorKind::Other, "Could not create book.css")));
@@ -220,17 +192,13 @@
         try!(css_file.write_all(&theme.css));
 
         // Favicon
-        let mut favicon_file = if let Ok(f) = File::create(book.get_dest().join("favicon.png")) { f } else {
+        let mut favicon_file = if let Ok(f) = File::create(dest.join("favicon.png")) { f } else {
             return Err(Box::new(io::Error::new(io::ErrorKind::Other, "Could not create favicon.png")))
         };
         try!(favicon_file.write_all(&theme.favicon));
 
         // JQuery local fallback
-<<<<<<< HEAD
-        let mut jquery = if let Ok(f) = File::create(book.get_dest().join("jquery.js")) {
-=======
         let mut jquery = if let Ok(f) = File::create(dest.join("jquery.js")) {
->>>>>>> c70ffd7a
             f
         } else {
             return Err(Box::new(io::Error::new(io::ErrorKind::Other, "Could not create jquery.js")));
@@ -238,33 +206,21 @@
         try!(jquery.write_all(&theme.jquery));
 
         // syntax highlighting
-<<<<<<< HEAD
-        let mut highlight_css = if let Ok(f) = File::create(book.get_dest().join("highlight.css")) {
-=======
         let mut highlight_css = if let Ok(f) = File::create(dest.join("highlight.css")) {
->>>>>>> c70ffd7a
             f
         } else {
             return Err(Box::new(io::Error::new(io::ErrorKind::Other, "Could not create highlight.css")));
         };
         try!(highlight_css.write_all(&theme.highlight_css));
 
-<<<<<<< HEAD
-        let mut tomorrow_night_css = if let Ok(f) = File::create(book.get_dest().join("tomorrow-night.css")) {
-=======
         let mut tomorrow_night_css = if let Ok(f) = File::create(dest.join("tomorrow-night.css")) {
->>>>>>> c70ffd7a
             f
         } else {
             return Err(Box::new(io::Error::new(io::ErrorKind::Other, "Could not create tomorrow-night.css")));
         };
         try!(tomorrow_night_css.write_all(&theme.tomorrow_night_css));
 
-<<<<<<< HEAD
-        let mut highlight_js = if let Ok(f) = File::create(book.get_dest().join("highlight.js")) {
-=======
         let mut highlight_js = if let Ok(f) = File::create(dest.join("highlight.js")) {
->>>>>>> c70ffd7a
             f
         } else {
             return Err(Box::new(io::Error::new(io::ErrorKind::Other, "Could not create highlight.js")));
@@ -272,22 +228,14 @@
         try!(highlight_js.write_all(&theme.highlight_js));
 
         // Font Awesome local fallback
-<<<<<<< HEAD
-        let mut font_awesome = if let Ok(f) = utils::fs::create_file(&book.get_dest()
-=======
-        let mut font_awesome = if let Ok(f) = utils::fs::create_file(&dest
->>>>>>> c70ffd7a
-                                                                          .join("_FontAwesome/css/font-awesome.css")) {
+        let mut font_awesome = if let Ok(f) = utils::fs::create_file(&dest.join("_FontAwesome/css/font-awesome.css")) {
             f
         } else {
             return Err(Box::new(io::Error::new(io::ErrorKind::Other, "Could not create font-awesome.css")));
         };
         try!(font_awesome.write_all(theme::FONT_AWESOME));
-<<<<<<< HEAD
-        let mut font_awesome = if let Ok(f) = utils::fs::create_file(&book.get_dest()
-=======
-        let mut font_awesome = if let Ok(f) = utils::fs::create_file(&dest
->>>>>>> c70ffd7a
+
+        let mut font_awesome = if let Ok(f) = utils::fs::create_file(&dest
                                                                           .join("_FontAwesome/fonts/fontawesome-we\
                                                                                  bfont.eot")) {
             f
@@ -295,11 +243,8 @@
             return Err(Box::new(io::Error::new(io::ErrorKind::Other, "Could not create fontawesome-webfont.eot")));
         };
         try!(font_awesome.write_all(theme::FONT_AWESOME_EOT));
-<<<<<<< HEAD
-        let mut font_awesome = if let Ok(f) = utils::fs::create_file(&book.get_dest()
-=======
-        let mut font_awesome = if let Ok(f) = utils::fs::create_file(&dest
->>>>>>> c70ffd7a
+
+        let mut font_awesome = if let Ok(f) = utils::fs::create_file(&dest
                                                                           .join("_FontAwesome/fonts/fontawesome-we\
                                                                                  bfont.svg")) {
             f
@@ -307,11 +252,8 @@
             return Err(Box::new(io::Error::new(io::ErrorKind::Other, "Could not create fontawesome-webfont.svg")));
         };
         try!(font_awesome.write_all(theme::FONT_AWESOME_SVG));
-<<<<<<< HEAD
-        let mut font_awesome = if let Ok(f) = utils::fs::create_file(&book.get_dest()
-=======
-        let mut font_awesome = if let Ok(f) = utils::fs::create_file(&dest
->>>>>>> c70ffd7a
+
+        let mut font_awesome = if let Ok(f) = utils::fs::create_file(&dest
                                                                           .join("_FontAwesome/fonts/fontawesome-we\
                                                                                  bfont.ttf")) {
             f
@@ -319,11 +261,8 @@
             return Err(Box::new(io::Error::new(io::ErrorKind::Other, "Could not create fontawesome-webfont.ttf")));
         };
         try!(font_awesome.write_all(theme::FONT_AWESOME_TTF));
-<<<<<<< HEAD
-        let mut font_awesome = if let Ok(f) = utils::fs::create_file(&book.get_dest()
-=======
-        let mut font_awesome = if let Ok(f) = utils::fs::create_file(&dest
->>>>>>> c70ffd7a
+
+        let mut font_awesome = if let Ok(f) = utils::fs::create_file(&dest
                                                                           .join("_FontAwesome/fonts/fontawesome-we\
                                                                                  bfont.woff")) {
             f
@@ -331,11 +270,8 @@
             return Err(Box::new(io::Error::new(io::ErrorKind::Other, "Could not create fontawesome-webfont.woff")));
         };
         try!(font_awesome.write_all(theme::FONT_AWESOME_WOFF));
-<<<<<<< HEAD
-        let mut font_awesome = if let Ok(f) = utils::fs::create_file(&book.get_dest()
-=======
-        let mut font_awesome = if let Ok(f) = utils::fs::create_file(&dest
->>>>>>> c70ffd7a
+
+        let mut font_awesome = if let Ok(f) = utils::fs::create_file(&dest
                                                                           .join("_FontAwesome/fonts/fontawesome-we\
                                                                                  bfont.woff2")) {
             f
@@ -343,11 +279,8 @@
             return Err(Box::new(io::Error::new(io::ErrorKind::Other, "Could not create fontawesome-webfont.woff2")));
         };
         try!(font_awesome.write_all(theme::FONT_AWESOME_WOFF2));
-<<<<<<< HEAD
-        let mut font_awesome = if let Ok(f) = utils::fs::create_file(&book.get_dest()
-=======
-        let mut font_awesome = if let Ok(f) = utils::fs::create_file(&dest
->>>>>>> c70ffd7a
+
+        let mut font_awesome = if let Ok(f) = utils::fs::create_file(&dest
                                                                           .join("_FontAwesome/fonts/FontAwesome.\
                                                                                  ttf")) {
             f
@@ -357,11 +290,7 @@
         try!(font_awesome.write_all(theme::FONT_AWESOME_TTF));
 
         // Copy all remaining files
-<<<<<<< HEAD
-        try!(utils::fs::copy_files_except_ext(book.get_src(), book.get_dest(), true, &["md"]));
-=======
         try!(utils::fs::copy_files_except_ext(book.source(), &dest, true, &["md"]));
->>>>>>> c70ffd7a
 
         Ok(())
     }
